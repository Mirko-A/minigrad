from __future__ import annotations

from enum import Enum
from random import gauss

import math

# NOTE: Children of a Value which is created as a result of commutative operations
#       might be swapped if it is called from r-operation. Potentailly the reverse
#       flag might be needed for those operations just to keep the children always
#       in the same order.

class Value:
    def __init__(self, data: float, _children: tuple[Value, Value]=()) -> None:
        assert isinstance(data, float), f"Cannot construct Value object with type: {type(data)}. Expected float."

        self.grad = 0.0
        self._data = data
        self._children = _children
        self._backward = lambda : None

    @property
    def data(self) -> float:
        return self._data

    # Operations

    def _add(self, other: Value | float) -> Value:
        if not isinstance(other, Value): other = Value(other)

        out = Value(self.data + other.data, (self, other))
        
        def _backward():
            self.grad  += out.grad
            other.grad += out.grad

        out._backward = _backward
        
        return out
    
    def _sub(self, other: Value | float, reverse=False) -> Value:
        if not isinstance(other, Value): other = Value(other)
        x, y = self, other
        
        if reverse:
            x, y = y, x

        out = Value(x.data - y.data, (x, y))

        def _backward():
            x.grad +=  out.grad
            y.grad += -out.grad

        out._backward = _backward
        
        return out
    
    def _neg(self) -> Value:
        out = Value(-self.data)
        
        def _backward():
            self.grad += -out.grad

        out._backward = _backward

        return out
    
    def _mul(self, other: Value | float) -> Value:
        if not isinstance(other, Value): other = Value(other)

        out = Value(self.data * other.data, (self, other))
        
        def _backward():
            self.grad  += out.grad * other.data
            other.grad += out.grad * self.data

        out._backward = _backward
        
        return out
    
    def _div(self, other: Value | float, reverse=False) -> Value:
        if not isinstance(other, Value): other = Value(other)
        x, y = self, other
        
        if reverse:
            x, y = y, x

        out = Value(x.data / y.data, (x, y))

        def _backward():
            x.grad += out.grad * 1 / y.data
            y.grad += out.grad * (-1)*(x.data / (y.data ** 2))

        out._backward = _backward

        return out

    def _pow(self, other: Value | float, reverse=False) -> Value:
        if not isinstance(other, Value): other = Value(other)
        x, y = self, other
        
        if reverse:
            x, y = y, x

        out = Value(x.data ** y.data, (x, y))
        
        def _backward():
            x.grad += out.grad * (y.data * (x.data ** (y.data - 1)))
            y.grad += out.grad * ((x.data ** y.data) * math.log(x.data))

        out._backward = _backward

        return out
    
    def log(self, base: Value | float = math.e) -> Value:        
        if not isinstance(base, Value): base = Value(base)
        
        x, y = self, base
        out = Value(math.log(self.data, base.data))
        
        def _backward():
            x.grad += out.grad * (1 / x.data * y.log())
            y.grad += out.grad * (-(x.log() / y.data * y.log() ** 2))
            
        out._backward = _backward
        
        return out

    def exp(self) -> Value:
        return math.e ** self

    # Operator magic methods

    def __add__(self, other): return self._add(other)
    def __radd__(self, other): return self._add(other)
    
    def __sub__(self, other): return self._sub(other)
    def __rsub__(self, other): return self._sub(other, True)

    def __neg__(self): return self._neg()

    def __mul__(self, other): return self._mul(other)
    def __rmul__(self, other): return self._mul(other)
    
    def __truediv__(self, other): return self._div(other)
    def __rtruediv__(self, other): return self._div(other, True)
    
    def __pow__(self, other): return self._pow(other)
    def __rpow__(self, other): return self._pow(other, True)

    # Activation funcs

    def sigmoid(self):
        def sigmoid_impl(x):
            return 1 / (1 + math.exp(-x))
        
        out = Value(sigmoid_impl(self.data), (self,))

        def _backward():
            self.grad += out.grad * (sigmoid_impl(self.data) * (1 - sigmoid_impl(self.data)))

        out._backward = _backward

        return out

    def relu(self):
        out = Value(self.data if self.data > 0 else 0, (self,))

        def _backward():
            relu_deriv = 1 if self.data > 0 else 0
            self.grad += out.grad * relu_deriv

        out._backward = _backward

        return out

    def tanh(self):
        def tanh_impl(x):
            return (math.exp(2*x) - 1) / (math.exp(2*x) + 1)
        
        out = Value(tanh_impl(self.data), (self,))
        
        def _backward():
            self.grad += out.grad * (1 - tanh_impl(self.data) ** 2)
        
        out._backward = _backward
        
        return out
        
    # Backpropagation

    def backward(self, grad = 1.0) -> None:
        self.grad = grad

        nodes: list[Value] = []
        visited = set()
        def toposort(node: Value):
            if node not in visited:
                visited.add(node)

                for child in node._children:
                    toposort(child)

                nodes.append(node)

        toposort(self)

        for node in reversed(nodes):
            node._backward()

    # Utility

    def __repr__(self) -> str:
        return f"Value({self.data})"

class Matrix:
    class Diagonal(Enum):
        LOWER = 0
        UPPER = 1

    class Shape:
        def __init__(self, row: int, col: int) -> None:
            assert row > 0 and col > 0, "Row and column must be natural numbers."
            
            self.row = row
            self.col = col
        
        def __eq__(self, __value: Matrix.Shape) -> bool:
            return self.row == __value.row and self.col == __value.col
            
    # Matrix construction error messages
    _empty_list_error_message = "Cannot construct Matrix from empty list."
    _row_len_error_message = "Cannot construct Matrix. All rows must have the same length."
    _type_error_message = "Cannot construct Matrix with given arguments. Expected: "
    
    # NOTE: Mirko A. (11/23/2023) 
    # Please do not use the constructor directly outside of the Matrix class.
    # Matrix can be constructed through the following static methods:
    # 1) from_scalar(float)
    # 2) from_1d_array(list[float])
    # 3) from_2d_array(list[list[float]])
    def __init__(self, data: list[list[Value]]) -> None:
        assert all(all(isinstance(x, Value) for x in row) for row in data), "Cannot construct Matrix. Must pass a 2D list of Value objects."
        
        self.data = data
        self._shape = Matrix.Shape(len(data), len(data[0]))
        
    # Static construction methods

    @staticmethod
    def from_scalar(data: float) -> Matrix:
        assert isinstance(data, float), Matrix._type_error_message + "scalar (float)."
        
        return Matrix([[Value(data)]])
    
    @staticmethod
    def from_1d_array(data: list[float]) -> Matrix:
        assert isinstance(data, list) and                          \
               all(isinstance(value, float) for value in data),    \
               Matrix._type_error_message + "1D array (float)."
        assert data, Matrix._empty_list_error_message
        
        _data = []

        for x in data:
            _data.append(Value(x))

        return Matrix([_data])
    
    @staticmethod
    def from_2d_array(data: list[list[float]]) -> Matrix:
        assert isinstance(data, list) and                                     \
               all(isinstance(row, list) for row in data) and                 \
               all(all(isinstance(x, float) for x in row) for row in data),   \
               Matrix._type_error_message + "2D array (float)."
        assert all(row for row in data), Matrix._empty_list_error_message
        assert all(len(row) == len(data[0]) for row in data), Matrix._row_len_error_message

        value_data = []

        for row in data:
            value_row = []

            for x in row:
                value_row.append(Value(x))

            value_data.append(value_row)

        return Matrix(value_data)
    
    # Static Matrix generation methods

    @staticmethod
    def fill(rows: int, cols: int, value: float) -> Matrix:
        return Matrix.from_2d_array([[value] * cols for _ in range(rows)])

    @staticmethod
    def zeros(rows: int, cols: int) -> Matrix:
        return Matrix.fill(rows, cols, 0.0)

    @staticmethod
    def randn(rows: int, cols: int, mean: float = 0.0, std_dev: float = 1.0) -> Matrix:
        data = [[gauss(mean, std_dev) for _ in range(cols)] for _ in range(rows)]
        return Matrix.from_2d_array(data)
    
    @staticmethod
    def masked_fill(input: Matrix, mask: list[list[bool]], new_value: float) -> Matrix:
        assert len(mask) == input.shape.row and                              \
               all(len(mask_row) == input.shape.col for mask_row in mask),   \
               "Input Matrix and mask must have the same dimensions."
        
        out_data = []

        for in_data_row, mask_row in zip(input.data, mask):
            out_data_row = []

            for in_data_value, mask_value in zip(in_data_row, mask_row):
                out_data_row.append(Value(new_value) if mask_value == True else in_data_value)

            out_data.append(out_data_row)

        return Matrix(out_data)
        
    @staticmethod
    def replace(input: Matrix, target: float, new: float) -> Matrix:
        out_data = []
        
        for row in input.data:
            out_row = []

            for value in row:
                out_row.append(Value(new) if value.data == target else value)

            out_data.append(out_row)

        return Matrix(out_data)
    
    @staticmethod
    def tril(input: Matrix, diagonal: Diagonal = Diagonal.LOWER):
        assert input.shape.row == input.shape.col, "Can only apply tril to square matrices."
        out_data = []

        tril_cursor = 1

        for row in input.data:
            out_row = []

            for value_pos, value in enumerate(row):
                out_row.append(value if value_pos < tril_cursor else Value(0.0))

            out_data.append(out_row)
            tril_cursor += 1

        return Matrix(out_data)

    # Operations

    def is_equal_to(self, target: Matrix) -> bool:
        assert self._dims_match_with(target), "Cannot compare Matrices if shape doesn't match."

        rows, cols = self.shape.row, self.shape.col

        for row in range(rows):
            for col in range(cols):
                if self[row][col].data != target[row][col].data:
                    return False

        return True
    
    def is_elementwise_equal_to(self, target: float) -> list[list[bool]]:
        out_data = []

        for row in self.data:
            out_row = []

            for value in row:
                out_row.append(True if value.data == target else False)

            out_data.append(out_row)

        return out_data

    def add(self, other: Matrix) -> Matrix:
        assert isinstance(other, Matrix), f"Cannot add Matrix and {type(other)}."
        assert self._dims_match_with(other), "Cannot add Matrices if shape doesn't match."

        rows, cols = self.shape.row, self.shape.col
        out_data = []
        
        for row in range(rows):
            out_row = []

            for col in range(cols):
                out_row.append(self.data[row][col] + other.data[row][col])

            out_data.append(out_row)

        return Matrix(out_data)
    
    def mul(self, other: float) -> Matrix:
        assert isinstance(other, float), f"Cannot multiply Matrix and {type(other)}."

        out_data = []

        for row in self.data:
            out_row = []

            for col in row:
                out_row.append(col * other)

            out_data.append(out_row)

        return Matrix(out_data)

    def T(self) -> Matrix:
        rows, cols = self.shape.row, self.shape.col
        out_data = []

        for col_idx in range(cols):
            out_row = []

            for row_idx in range(rows):
                out_row.append(self.data[row_idx][col_idx])

            out_data.append(out_row)
            
        return Matrix(out_data)

    def flatten(self) -> Matrix:
        out_data = []

        for row in self.data:
            for value in row:
                out_data.append(value)

        return Matrix([out_data])

    def sum(self, dim: int | None = None) -> Matrix:
        VALID_AXIS_VALUES = [None, 0, 1]
        assert dim in VALID_AXIS_VALUES, "Invalid value for dim provided. Expected: None, 0 or 1."
        
        def sum_all(input: Matrix) -> Matrix:
            out_data = Value(0.0)

            for row in input.data:
                for value in row:
                    out_data += value

            return Matrix([[out_data]])

        def sum_along_dim(input: Matrix, dim: int) -> Matrix:
            input = input if dim == 1 else input.T()
            out_data = []

            for row in input.data:
                out_row = Value(0.0)
                
                for value in row:
                    out_row += value

                out_data.append([out_row])

            return Matrix(out_data)

        if dim is None:
            return sum_all(self)
        else:
            return sum_along_dim(self, dim)

    def exp(self) -> Matrix:
        out_data = []

        for row in self.data:
            out_row = []

            for value in row:
                out_row.append(value.exp())

            out_data.append(out_row)

        return Matrix(out_data)
    
    def log(self, base: Value | float = math.e) -> Matrix:
        out_data = []

        for row in self.data:
            out_row = []

            for value in row:
                out_row.append(value.log(base))

            out_data.append(out_row)

        return Matrix(out_data)

    # Static operations

    @staticmethod
    def matmul(x: Matrix, y: Matrix) -> Matrix:
        assert isinstance(x, Matrix), f"Invalid type for matrix matmul product: {type(x)}."
        assert isinstance(y, Matrix), f"Invalid type for matrix matmul product: {type(y)}."
        assert x._inner_dims_match_with(y), \
               f"Cannot multiply {x.shape.row}x{x.shape.col} and {y.shape.row}x{y.shape.col} Matrices. Inner dimensions must match."
    
        x_rows, y_rows, y_cols = x.shape.row, y.shape.row, y.shape.col
        out_data = []
        
        for x_row in range(x_rows):
            out_row = []

            for y_col in range(y_cols):
                temp_data = 0

                for y_row in range(y_rows):
                    temp_data += x.data[x_row][y_row] * y.data[y_row][y_col]

                out_row.append(temp_data)

            out_data.append(out_row)
                
        return Matrix(out_data)

    # Operator magic methods

    def __add__(self, other):
        return self.add(other)
    
    def __radd__(self, other):
        return self.add(other)
    
    def __mul__(self, other):
        return self.mul(other)
    
    def __rmul__(self, other):
        return self.mul(other)
    
    def __truediv__(self, other):
        return self.mul(1.0/other)
    
    def __eq__(self, other):
        if isinstance(other, Matrix):
            return self.is_equal_to(other)
        elif isinstance(other, float):
            return self.is_elementwise_equal_to(other)
        else:
            assert False, f"Invalid type for matrix equality: {type(other)}. Expected Matrix or float."

    def __getitem__(self, key) -> list[Value]:
        return self.data[key]

    # Activation funcs
    
    def sigmoid(self):
        rows, cols = self.shape.row, self.shape.col
        out_data = []
        
        for row in range(rows):
            out_row = []

            for col in range(cols):
                out_row.append(self.data[row][col].sigmoid())

            out_data.append(out_row)

        return Matrix(out_data)

    def relu(self):
        rows, cols = self.shape.row, self.shape.col
        out_data = []
        
        for row in range(rows):
            out_row = []

            for col in range(cols):
                out_row.append(self.data[row][col].relu())

            out_data.append(out_row)

        return Matrix(out_data)

    def tanh(self):
        rows, cols = self.shape.row, self.shape.col
        out_data = []
        
        for row in range(rows):
            out_row = []

            for col in range(cols):
                out_row.append(self.data[row][col].tanh())

            out_data.append(out_row)

        return Matrix(out_data)
    
    def softmax(self, dim: int = 0):
<<<<<<< HEAD
        in_mat = self if dim == 1 else self.T()
        in_mat_exp = in_mat.exp()
        in_mat_exp_sums = in_mat_exp.sum(dim=1).item()
=======
        input = self if dim == 1 else self.T()
        input_exp = input.exp()
        input_exp_sums = input_exp.sum(dim=1).item()
>>>>>>> 0a69f072
        out_data = []
        
        for row_exp, row_exp_sum in zip(input_exp.data, input_exp_sums):
            out_row = []

            for value_exp in row_exp:
                probability = value_exp / row_exp_sum
                out_row.append(probability)
            out_data.append(out_row)

        output = Matrix(out_data)

        return output if dim == 1 else output.T()

    # Loss funcs
    
    def cross_entropy(self, target: Matrix, dim: int = 0):
        in_mat = self if dim == 1 else self.T()
        in_mat_log = in_mat.log(2)
        out_data = []
        
        for row in range(in_mat.shape.row):
            row_sum = Value(0.0)
            
            for col in range(in_mat.shape.col):
                mul = target[row][col] * in_mat_log[row][col]
                row_sum += mul
            out_data.append(-row_sum)
            
        out_mat = Matrix([out_data])
        
        return out_mat if dim == 1 else out_mat.T()

    # Backpropagation

    def backward(self) -> None:
        # TODO: Naive implementation
        self.data[0][0].backward()

    # Utility
    
    @property
    def shape(self) -> Shape:
        return self._shape
    
    # Function returns one of the following:
    # a) list[list[Value]] -> When row >  1 and col > 1 
    # b) list[Value]       -> When row == 1 and col > 1
    # c) Value             -> When row == 1 and col == 1
    def item(self) -> list[list[Value]] | list[Value] | Value:
        row, col = self.shape.row, self.shape.col

        if row > 1 and col > 1:
            out_data = self.data
        elif row > 1 and col == 1:
            out_data = [row[0] for row in self.data]
        elif row == 1 and col > 1:
            out_data = self.data[0]
        else:
            out_data = self.data[0][0]

        return out_data

    def grad(self) -> list[list[float]]:
        return [[data.grad for data in row] for row in self.data]

    def _dims_match_with(self, other: Matrix) -> bool:
        return self.shape == other.shape
    
    def _inner_dims_match_with(self, other: Matrix) -> bool:
        return self.shape.col == other.shape.row

    def __repr__(self) -> str:
        repr = str("Matrix([")

        for row in self.data:
            if not row == self.data[0]:
                repr += "        ["
            else:
                repr += "["
            
            for value in row:
                value_str = f"{value.data:.4f}"
                if value.data > 0:
                    # Indent to align with '-' character of negative numbers
                    value_str = " " + value_str
                    
                if not value == row[-1]:
                    repr += value_str + ", "
                else:
                    repr += value_str

            if not row == self.data[-1]:
                repr += "],\n"
            else:
                repr += "]"

        repr += "])"

        return repr<|MERGE_RESOLUTION|>--- conflicted
+++ resolved
@@ -110,6 +110,20 @@
 
         out._backward = _backward
 
+        return out
+    
+    def log(self, base: Value | float = math.e) -> Value:        
+        if not isinstance(base, Value): base = Value(base)
+        
+        x, y = self, base
+        out = Value(math.log(self.data, base.data))
+        
+        def _backward():
+            x.grad += out.grad * (1 / x.data * y.log())
+            y.grad += out.grad * (-(x.log() / y.data * y.log() ** 2))
+            
+        out._backward = _backward
+        
         return out
     
     def log(self, base: Value | float = math.e) -> Value:        
@@ -593,15 +607,9 @@
         return Matrix(out_data)
     
     def softmax(self, dim: int = 0):
-<<<<<<< HEAD
-        in_mat = self if dim == 1 else self.T()
-        in_mat_exp = in_mat.exp()
-        in_mat_exp_sums = in_mat_exp.sum(dim=1).item()
-=======
         input = self if dim == 1 else self.T()
         input_exp = input.exp()
         input_exp_sums = input_exp.sum(dim=1).item()
->>>>>>> 0a69f072
         out_data = []
         
         for row_exp, row_exp_sum in zip(input_exp.data, input_exp_sums):
@@ -612,9 +620,9 @@
                 out_row.append(probability)
             out_data.append(out_row)
 
-        output = Matrix(out_data)
-
-        return output if dim == 1 else output.T()
+        out_mat = Matrix(out_data)
+
+        return out_mat if dim == 1 else out_mat.T()
 
     # Loss funcs
     
