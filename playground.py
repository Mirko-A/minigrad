import minigrad
import torch
import torch.nn as nn

m = minigrad.Matrix.from_2d_array([[0.2, 0.3, -0.5, 0.3, -0.5, 0.3, -0.5], 
                                   [0.2, 0.2,  1.2, 0.3, -0.5, 0.3, -0.5], 
                                   [0.2, 0.2,  1.2, 0.3, -0.5, 0.3, -0.5], 
                                   [0.2, 0.2,  1.2, 0.3, -0.5, 0.3, -0.5], 
                                   [0.2, 0.2,  1.2, 0.3, -0.5, 0.3, -0.5], 
                                   [0.2, 0.2,  1.2, 0.3, -0.5, 0.3, -0.5],  
                                   [2.3, 0.2,  7.8, 0.3, -0.5, 0.3, -0.5]])
mask = m == 0.2

n = minigrad.Matrix.masked_fill(m, mask, 7.6)
print(n)
tril_test = minigrad.Matrix.tril(n)
print(tril_test)

b = 2.0 * m
c = b + m
n = c.softmax(0)
n_1 = c.softmax(1)
a = n.sum()
x = a.exp()
x.backward()
<<<<<<< HEAD
# print(x)
# print(m.grad())

target_mat_0 = minigrad.Matrix.from_2d_array([[0.0, 0.0, 1.0], [0.0, 1.0, 0.0]])
target_mat_1 = minigrad.Matrix.from_2d_array([[0.0, 1.0], [0.0, 1.0], [1.0, 0.0]])
ce_0 = n.cross_entropy(target_mat_0, 0)
ce_1 = n_1.cross_entropy(target_mat_1, 1)

print(f'Softmax (0):\n{n}\nCross-entropy (0):\n{ce_0}\n\nSoftmax (1):\n{n_1}\nCross-entropy (1):\n{ce_1}')

=======
#print(x)
#print(m.grad())
>>>>>>> 0a69f072

# #n = minigrad.Matrix.from_2d_array([[1.8, -2.1], [-0.3, 0.3]])
# n = 2.0 * m
# a = n.sum(0)
# b = a.sum()
# c = b / 3.7
# d = c * 0.3
# e = d.exp()
# print(e)
# e.backward()

# for row in m.data:
#     for value in row:
#         print(value.grad)

m_pt = torch.tensor([[0.2,  0.3, 0.3], [0.2,  0.2, 0.3],  [2.3, 0.2, 0.3]]); m_pt.requires_grad = True
#print(torch.tril(m_pt))
b_pt = 2 * m_pt
c_pt = b_pt + m_pt
n_pt = c_pt.softmax(0)
<<<<<<< HEAD
# a_pt = n_pt.sum()
# x_pt = a_pt.exp()
# x_pt.backward()

loss = nn.CrossEntropyLoss()
test_1 = torch.tensor([n_pt[0][0], n_pt[1][0], n_pt[2][0]])
test_2 = torch.tensor([n_pt[0][1], n_pt[1][1], n_pt[2][1]])
test_target_1 = torch.tensor([0.0, 0.0, 1.0])
test_target_2 = torch.tensor([0.0, 1.0, 0.0])

ce_pt_1 = loss(test_1, test_target_1)
ce_pt_2 = loss(test_2, test_target_2)

print(f'PT Softmax (0):\n{test_1}\nPT Cross-entropy (0):\n{ce_pt_1}\n\nPT Softmax (1):\n{test_2}\nPT Cross-entropy (1):\n{ce_pt_2}')

# print(x_pt)
# print(m_pt.grad)
=======
a_pt = n_pt.sum()
x_pt = a_pt.exp()
x_pt.backward()
#print(x_pt)
#print(m_pt.grad)
>>>>>>> 0a69f072
# n_pt = 2.0 * m_pt
# a_pt = n_pt.sum(0)
# b_pt = a_pt.sum()
# c_pt = b_pt / 3.7
# d_pt = c_pt * 0.3
# e_pt = d_pt.exp()
# print(e_pt)
# e_pt.backward()
# print(m_pt.grad)
# #n_pt = torch.tensor([[1.8, -2.1], [-0.3, 0.3]]); m_pt.requires_grad = True<|MERGE_RESOLUTION|>--- conflicted
+++ resolved
@@ -23,7 +23,6 @@
 a = n.sum()
 x = a.exp()
 x.backward()
-<<<<<<< HEAD
 # print(x)
 # print(m.grad())
 
@@ -34,10 +33,6 @@
 
 print(f'Softmax (0):\n{n}\nCross-entropy (0):\n{ce_0}\n\nSoftmax (1):\n{n_1}\nCross-entropy (1):\n{ce_1}')
 
-=======
-#print(x)
-#print(m.grad())
->>>>>>> 0a69f072
 
 # #n = minigrad.Matrix.from_2d_array([[1.8, -2.1], [-0.3, 0.3]])
 # n = 2.0 * m
@@ -58,7 +53,6 @@
 b_pt = 2 * m_pt
 c_pt = b_pt + m_pt
 n_pt = c_pt.softmax(0)
-<<<<<<< HEAD
 # a_pt = n_pt.sum()
 # x_pt = a_pt.exp()
 # x_pt.backward()
@@ -76,13 +70,6 @@
 
 # print(x_pt)
 # print(m_pt.grad)
-=======
-a_pt = n_pt.sum()
-x_pt = a_pt.exp()
-x_pt.backward()
-#print(x_pt)
-#print(m_pt.grad)
->>>>>>> 0a69f072
 # n_pt = 2.0 * m_pt
 # a_pt = n_pt.sum(0)
 # b_pt = a_pt.sum()
